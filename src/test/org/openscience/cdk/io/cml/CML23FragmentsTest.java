--- conflicted
+++ resolved
@@ -330,39 +330,23 @@
     /**
      * @cdk.bug 2142400
      */
-<<<<<<< HEAD
-    public void testHydrogenCount1() throws Exception {
-=======
     @Test public void testHydrogenCount1() throws Exception {
->>>>>>> 0d36ceb9
         String cmlString = "<molecule><atomArray><atom id='a1' elementType='C' hydrogenCount='4'/></atomArray></molecule>";
 
         IChemFile chemFile = parseCMLString(cmlString);
         IMolecule mol = checkForSingleMoleculeFile(chemFile);
 
-<<<<<<< HEAD
-        assertEquals(1,mol.getAtomCount());
-        IAtom atom = mol.getAtom(0);
-        assertNotNull(atom);
-        assertNotNull(atom.getHydrogenCount());
-        assertEquals(4, atom.getHydrogenCount().intValue());
-=======
         Assert.assertEquals(1,mol.getAtomCount());
         IAtom atom = mol.getAtom(0);
         Assert.assertNotNull(atom);
         Assert.assertNotNull(atom.getHydrogenCount());
         Assert.assertEquals(4, atom.getHydrogenCount().intValue());
->>>>>>> 0d36ceb9
     }
 
     /**
      * @cdk.bug 2142400
      */
-<<<<<<< HEAD
-    public void testHydrogenCount2() throws Exception {
-=======
     @Test public void testHydrogenCount2() throws Exception {
->>>>>>> 0d36ceb9
         String cmlString = "<molecule><atomArray>" +
                 "<atom id='a1' elementType='C' hydrogenCount='4'/>" +
                 "<atom id='a2' elementType='H'/>" +
@@ -380,31 +364,18 @@
         IChemFile chemFile = parseCMLString(cmlString);
         IMolecule mol = checkForSingleMoleculeFile(chemFile);
 
-<<<<<<< HEAD
-        assertEquals(5,mol.getAtomCount());
-        IAtom atom = mol.getAtom(0);
-        assertNotNull(atom);
-        assertEquals("C", atom.getSymbol());
-        assertNotNull(atom.getHydrogenCount());
-        assertEquals(0, atom.getHydrogenCount().intValue());
-=======
         Assert.assertEquals(5,mol.getAtomCount());
         IAtom atom = mol.getAtom(0);
         Assert.assertNotNull(atom);
         Assert.assertEquals("C", atom.getSymbol());
         Assert.assertNotNull(atom.getHydrogenCount());
         Assert.assertEquals(0, atom.getHydrogenCount().intValue());
->>>>>>> 0d36ceb9
     }
 
     /**
      * @cdk.bug 2142400
      */
-<<<<<<< HEAD
-    public void testHydrogenCount3() throws Exception {
-=======
     @Test public void testHydrogenCount3() throws Exception {
->>>>>>> 0d36ceb9
         String cmlString = "<molecule>" +
                 "<atomArray>" +
                 "<atom id='a1' elementType='C' hydrogenCount='4'/>" +
@@ -418,16 +389,6 @@
         IChemFile chemFile = parseCMLString(cmlString);
         IMolecule mol = checkForSingleMoleculeFile(chemFile);
 
-<<<<<<< HEAD
-        assertEquals(2,mol.getAtomCount());
-        IAtom atom = mol.getAtom(0);
-        assertNotNull(atom);
-        assertNotNull(atom.getHydrogenCount());
-        assertEquals(3, atom.getHydrogenCount().intValue());
-    }
-
-    public void testInChI() throws Exception {
-=======
         Assert.assertEquals(2,mol.getAtomCount());
         IAtom atom = mol.getAtom(0);
         Assert.assertNotNull(atom);
@@ -436,7 +397,6 @@
     }
 
     @Test public void testInChI() throws Exception {
->>>>>>> 0d36ceb9
         String cmlString = "<molecule id='m1'><identifier convention='iupac:inchi' value='InChI=1/CH2O2/c2-1-3/h1H,(H,2,3)'/><atomArray atomID='a1 a2 a3'/></molecule>";
         
         IChemFile chemFile = parseCMLString(cmlString);
