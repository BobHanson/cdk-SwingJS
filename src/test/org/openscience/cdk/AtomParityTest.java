/* $RCSfile$
 * $Author$    
 * $Date$    
 * $Revision$
 * 
 * Copyright (C) 2004-2007  The Chemistry Development Kit (CDK) project
 * 
 * Contact: cdk-devel@lists.sourceforge.net
 * 
 * This program is free software; you can redistribute it and/or
 * modify it under the terms of the GNU Lesser General Public License
 * as published by the Free Software Foundation; either version 2.1
 * of the License, or (at your option) any later version.
 * 
 * This program is distributed in the hope that it will be useful,
 * but WITHOUT ANY WARRANTY; without even the implied warranty of
 * MERCHANTABILITY or FITNESS FOR A PARTICULAR PURPOSE.  See the
 * GNU Lesser General Public License for more details.
 * 
 * You should have received a copy of the GNU Lesser General Public License
 * along with this program; if not, write to the Free Software
 * Foundation, Inc., 51 Franklin St, Fifth Floor, Boston, MA 02110-1301 USA. 
 */
package org.openscience.cdk;

import org.junit.Assert;
import org.junit.BeforeClass;
import org.junit.Test;
import org.openscience.cdk.interfaces.IAtom;
import org.openscience.cdk.interfaces.AbstractAtomParityTest;

/**
 * Checks the functionality of the AtomParity class.
 *
 * @cdk.module test-data
 *
 * @see org.openscience.cdk.AtomParity
 */
<<<<<<< HEAD
<<<<<<< HEAD:src/test/org/openscience/cdk/AtomParityTest.java
public class AtomParityTest extends ChemObjectTest {
=======
public class AtomParityTest extends CDKTestCase {
>>>>>>> bbc19522071c1b78697779bddcd7509e9314667e:src/test/org/openscience/cdk/AtomParityTest.java
=======
public class AtomParityTest extends AbstractAtomParityTest {
>>>>>>> fdf0464b

    @BeforeClass public static void setUp() {
        setBuilder(DefaultChemObjectBuilder.getInstance());
    }

    @Test public void testAtomParity_IAtom_IAtom_IAtom_IAtom_IAtom_int() {
        IAtom carbon = getBuilder().newAtom("C");
        carbon.setID("central");
        IAtom carbon1 = getBuilder().newAtom("C");
        carbon1.setID("c1");
        IAtom carbon2 = getBuilder().newAtom("C");
        carbon2.setID("c2");
        IAtom carbon3 = getBuilder().newAtom("C");
        carbon3.setID("c3");
        IAtom carbon4 = getBuilder().newAtom("C");
        carbon4.setID("c4");
        int parityInt = 1;
        AtomParity parity = new AtomParity(carbon, carbon1, carbon2, carbon3, carbon4, parityInt);
        Assert.assertNotNull(parity);
    }
    
	@Test public void testClone() throws Exception {
        IAtom carbon = getBuilder().newAtom("C");
        carbon.setID("central");
        IAtom carbon1 = getBuilder().newAtom("C");
        carbon1.setID("c1");
        IAtom carbon2 = getBuilder().newAtom("C");
        carbon2.setID("c2");
        IAtom carbon3 = getBuilder().newAtom("C");
        carbon3.setID("c3");
        IAtom carbon4 = getBuilder().newAtom("C");
        carbon4.setID("c4");
        int parityInt = 1;
        AtomParity parity = new AtomParity(carbon, carbon1, carbon2, carbon3, carbon4, parityInt);
        Object clone = parity.clone();
        Assert.assertTrue(clone instanceof AtomParity);
    }    

    @Test public void testClone_SurroundingAtoms() throws Exception {
        IAtom carbon = getBuilder().newAtom("C");
        carbon.setID("central");
        IAtom carbon1 = getBuilder().newAtom("C");
        carbon1.setID("c1");
        IAtom carbon2 = getBuilder().newAtom("C");
        carbon2.setID("c2");
        IAtom carbon3 = getBuilder().newAtom("C");
        carbon3.setID("c3");
        IAtom carbon4 = getBuilder().newAtom("C");
        carbon4.setID("c4");
        int parityInt = 1;
        AtomParity parity = new AtomParity(carbon, carbon1, carbon2, carbon3, carbon4, parityInt);

		AtomParity clone = (AtomParity)parity.clone();
		org.openscience.cdk.interfaces.IAtom[] atoms = parity.getSurroundingAtoms();
		org.openscience.cdk.interfaces.IAtom[] atomsClone = clone.getSurroundingAtoms();
        Assert.assertEquals(atoms.length, atomsClone.length);
		for (int f = 0; f < atoms.length; f++) {
			for (int g = 0; g < atomsClone.length; g++) {
				Assert.assertNotNull(atoms[f]);
				Assert.assertNotNull(atomsClone[g]);
				Assert.assertNotSame(atoms[f], atomsClone[g]);
			}
		}        
    }
    
    @Test public void testClone_IAtom() throws Exception {
        IAtom carbon = getBuilder().newAtom("C");
        carbon.setID("central");
        IAtom carbon1 = getBuilder().newAtom("C");
        carbon1.setID("c1");
        IAtom carbon2 = getBuilder().newAtom("C");
        carbon2.setID("c2");
        IAtom carbon3 = getBuilder().newAtom("C");
        carbon3.setID("c3");
        IAtom carbon4 = getBuilder().newAtom("C");
        carbon4.setID("c4");
        int parityInt = 1;
        AtomParity parity = new AtomParity(carbon, carbon1, carbon2, carbon3, carbon4, parityInt);

		AtomParity clone = (AtomParity)parity.clone();
        Assert.assertNotSame(parity.getAtom(), clone.getAtom());
    }
}<|MERGE_RESOLUTION|>--- conflicted
+++ resolved
@@ -36,15 +36,7 @@
  *
  * @see org.openscience.cdk.AtomParity
  */
-<<<<<<< HEAD
-<<<<<<< HEAD:src/test/org/openscience/cdk/AtomParityTest.java
-public class AtomParityTest extends ChemObjectTest {
-=======
-public class AtomParityTest extends CDKTestCase {
->>>>>>> bbc19522071c1b78697779bddcd7509e9314667e:src/test/org/openscience/cdk/AtomParityTest.java
-=======
 public class AtomParityTest extends AbstractAtomParityTest {
->>>>>>> fdf0464b
 
     @BeforeClass public static void setUp() {
         setBuilder(DefaultChemObjectBuilder.getInstance());
