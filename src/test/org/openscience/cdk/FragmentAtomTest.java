/* $Revision$ $Author$ $Date$    
 * 
 * Copyright (C) 2002-2007  Egon Willighagen <egonw@users.sf.net>
 * 
 * Contact: cdk-devel@lists.sourceforge.net
 * 
 * This program is free software; you can redistribute it and/or
 * modify it under the terms of the GNU Lesser General Public License
 * as published by the Free Software Foundation; either version 2.1
 * of the License, or (at your option) any later version.
 * 
 * This program is distributed in the hope that it will be useful,
 * but WITHOUT ANY WARRANTY; without even the implied warranty of
 * MERCHANTABILITY or FITNESS FOR A PARTICULAR PURPOSE.  See the
 * GNU Lesser General Public License for more details.
 * 
 * You should have received a copy of the GNU Lesser General Public License
 * along with this program; if not, write to the Free Software
 * Foundation, Inc., 51 Franklin St, Fifth Floor, Boston, MA 02110-1301 USA. 
 */
package org.openscience.cdk;

import org.junit.Assert;
import org.junit.BeforeClass;
import org.junit.Test;
import org.openscience.cdk.interfaces.IChemObject;
import org.openscience.cdk.interfaces.IFragmentAtom;
import org.openscience.cdk.interfaces.AbstractFragmentAtomTest;
import org.openscience.cdk.interfaces.ITestObjectBuilder;

/**
 * Checks the functionality of the FragmentAtom.
 *
 * @cdk.module test-data
 */
<<<<<<< HEAD
<<<<<<< HEAD:src/test/org/openscience/cdk/FragmentAtomTest.java
public class FragmentAtomTest extends PseudoAtomTest {
=======
public class FragmentAtomTest extends CDKTestCase {
>>>>>>> bbc19522071c1b78697779bddcd7509e9314667e:src/test/org/openscience/cdk/FragmentAtomTest.java
=======
public class FragmentAtomTest extends AbstractFragmentAtomTest {
>>>>>>> fdf0464b

    @BeforeClass public static void setUp() {
        setTestObjectBuilder(new ITestObjectBuilder() {
            public IChemObject newTestObject() {
                return new FragmentAtom();
            }
        });
    }

    @Test public void testFragmentAtom() {
        IFragmentAtom a = new FragmentAtom();
        Assert.assertNotNull(a);
    }

}<|MERGE_RESOLUTION|>--- conflicted
+++ resolved
@@ -33,15 +33,7 @@
  *
  * @cdk.module test-data
  */
-<<<<<<< HEAD
-<<<<<<< HEAD:src/test/org/openscience/cdk/FragmentAtomTest.java
-public class FragmentAtomTest extends PseudoAtomTest {
-=======
-public class FragmentAtomTest extends CDKTestCase {
->>>>>>> bbc19522071c1b78697779bddcd7509e9314667e:src/test/org/openscience/cdk/FragmentAtomTest.java
-=======
 public class FragmentAtomTest extends AbstractFragmentAtomTest {
->>>>>>> fdf0464b
 
     @BeforeClass public static void setUp() {
         setTestObjectBuilder(new ITestObjectBuilder() {
