--- conflicted
+++ resolved
@@ -24,25 +24,14 @@
 
 package org.openscience.cdk.modulesuites;
 
-<<<<<<< HEAD
-import junit.framework.JUnit4TestAdapter;
-import junit.framework.Test;
-import junit.framework.TestSuite;
-
-=======
 import org.junit.runner.RunWith;
 import org.junit.runners.Suite;
 import org.junit.runners.Suite.SuiteClasses;
->>>>>>> 0d36ceb9
 import org.openscience.cdk.atomtype.ResonanceStructuresTest;
 import org.openscience.cdk.coverage.ReactionCoverageTest;
 import org.openscience.cdk.graph.invariant.ConjugatedPiSystemsDetectorTest;
 import org.openscience.cdk.reaction.ReactionChainTest;
 import org.openscience.cdk.reaction.ReactionEngineTest;
-<<<<<<< HEAD
-import org.openscience.cdk.reaction.ReactionMechanismTest;
-=======
->>>>>>> 0d36ceb9
 import org.openscience.cdk.reaction.ReactionSpecificationTest;
 import org.openscience.cdk.reaction.mechanism.AdductionLPMechanismTest;
 import org.openscience.cdk.reaction.mechanism.AdductionPBMechanismTest;
@@ -102,18 +91,10 @@
 @SuiteClasses(value={
     ReactionCoverageTest.class, 
         
-<<<<<<< HEAD
-        // Individual Tests
-        suite.addTest(new JUnit4TestAdapter(ReactionChainTest.class));
-        suite.addTest(new JUnit4TestAdapter(ReactionEngineTest.class));
-        suite.addTest(new JUnit4TestAdapter(ReactionMechanismTest.class));
-        suite.addTest(new JUnit4TestAdapter(ReactionSpecificationTest.class));
-=======
     // Individual Tests
     ReactionChainTest.class,
     ReactionEngineTest.class,
     ReactionSpecificationTest.class,
->>>>>>> 0d36ceb9
 
     // from cdk.test.reaction.mechanism
     AdductionLPMechanismTest.class,
@@ -128,50 +109,6 @@
     TautomerizationMechanismTest.class,
     ConjugatedPiSystemsDetectorTest.class,
               
-<<<<<<< HEAD
-        // from cdk.test.reaction.type
-        suite.addTest(new JUnit4TestAdapter(AdductionProtonLPReactionTest.class));
-        suite.addTest(new JUnit4TestAdapter(AdductionProtonPBReactionTest.class));
-        suite.addTest(new JUnit4TestAdapter(AdductionSodiumLPReactionTest.class));
-        suite.addTest(new JUnit4TestAdapter(CarbonylEliminationReactionTest.class));
-        suite.addTest(new JUnit4TestAdapter(ElectronImpactPDBReactionTest.class));
-        suite.addTest(new JUnit4TestAdapter(ElectronImpactNBEReactionTest.class));
-        suite.addTest(new JUnit4TestAdapter(ElectronImpactSDBReactionTest.class));
-        suite.addTest(new JUnit4TestAdapter(HeterolyticCleavagePBReactionTest.class));
-        suite.addTest(new JUnit4TestAdapter(HeterolyticCleavageSBReactionTest.class));
-        suite.addTest(new JUnit4TestAdapter(HomolyticCleavageReactionTest.class));
-        suite.addTest(new JUnit4TestAdapter(HyperconjugationReactionTest.class));
-        suite.addTest(new JUnit4TestAdapter(PiBondingMovementReactionTest.class));
-        suite.addTest(new JUnit4TestAdapter(RadicalChargeSiteInitiationHReactionTest.class));
-        suite.addTest(new JUnit4TestAdapter(RadicalChargeSiteInitiationReactionTest.class));
-        suite.addTest(new JUnit4TestAdapter(RadicalSiteHrAlphaReactionTest.class));
-        suite.addTest(new JUnit4TestAdapter(RadicalSiteHrBetaReactionTest.class));
-        suite.addTest(new JUnit4TestAdapter(RadicalSiteHrDeltaReactionTest.class));
-        suite.addTest(new JUnit4TestAdapter(RadicalSiteHrGammaReactionTest.class));
-        suite.addTest(new JUnit4TestAdapter(RadicalSiteInitiationHReactionTest.class));
-        suite.addTest(new JUnit4TestAdapter(RadicalSiteInitiationReactionTest.class));
-        suite.addTest(new JUnit4TestAdapter(RadicalSiteRrAlphaReactionTest.class));
-        suite.addTest(new JUnit4TestAdapter(RadicalSiteRrBetaReactionTest.class));
-        suite.addTest(new JUnit4TestAdapter(RadicalSiteRrDeltaReactionTest.class));
-        suite.addTest(new JUnit4TestAdapter(RadicalSiteRrGammaReactionTest.class));
-        suite.addTest(new JUnit4TestAdapter(RearrangementAnionReactionTest.class));
-        suite.addTest(new JUnit4TestAdapter(RearrangementCationReactionTest.class));
-        suite.addTest(new JUnit4TestAdapter(RearrangementLonePairReactionTest.class));
-        suite.addTest(new JUnit4TestAdapter(RearrangementRadicalReactionTest.class));
-        suite.addTest(new JUnit4TestAdapter(SharingAnionReactionTest.class));
-        suite.addTest(new JUnit4TestAdapter(SharingChargeDBReactionTest.class));
-        suite.addTest(new JUnit4TestAdapter(SharingChargeSBReactionTest.class));
-        suite.addTest(new JUnit4TestAdapter(SharingLonePairReactionTest.class));
-        suite.addTest(new JUnit4TestAdapter(TautomerizationReactionTest.class));
-
-        // parameters test
-        suite.addTest(new JUnit4TestAdapter(ParameterReactTest.class));
-        suite.addTest(new JUnit4TestAdapter(SetReactionCenterTest.class));
-        
-        // tools test
-        suite.addTest(new JUnit4TestAdapter(StructureResonanceGeneratorTest.class));
-        suite.addTest(new JUnit4TestAdapter(ResonanceStructuresTest.class));
-=======
     // from cdk.test.reaction.type
     AdductionProtonLPReactionTest.class,
     AdductionProtonPBReactionTest.class,
@@ -210,7 +147,6 @@
     // parameters test
     ParameterReactTest.class,
     SetReactionCenterTest.class,
->>>>>>> 0d36ceb9
         
     // tools test
     StructureResonanceGeneratorTest.class,
