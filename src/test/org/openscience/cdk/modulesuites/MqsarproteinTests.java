/* $Revision$ $Author$ $Date$
 *
 * Copyright (C) 2007  Egon Willighagen <egonw@users.sf.net>
 *
 * Contact: cdk-devel@lists.sourceforge.net
 *
 * This program is free software; you can redistribute it and/or
 * modify it under the terms of the GNU Lesser General Public License
 * as published by the Free Software Foundation; either version 2.1
 * of the License, or (at your option) any later version.
 *
 * This program is distributed in the hope that it will be useful,
 * but WITHOUT ANY WARRANTY; without even the implied warranty of
 * MERCHANTABILITY or FITNESS FOR A PARTICULAR PURPOSE.  See the
 * GNU Lesser General Public License for more details.
 *
 * You should have received a copy of the GNU Lesser General Public License
 * along with this program; if not, write to the Free Software
 * Foundation, Inc., 51 Franklin St, Fifth Floor, Boston, MA 02110-1301 USA.
 */
package org.openscience.cdk.modulesuites;

<<<<<<< HEAD
import junit.framework.JUnit4TestAdapter;
import junit.framework.Test;
import junit.framework.TestSuite;

=======
import org.junit.runner.RunWith;
import org.junit.runners.Suite;
import org.junit.runners.Suite.SuiteClasses;
>>>>>>> 0d36ceb9
import org.openscience.cdk.coverage.QsarproteinCoverageTest;
import org.openscience.cdk.qsar.descriptors.molecular.AminoAcidCountDescriptorTest;
import org.openscience.cdk.qsar.descriptors.protein.TaeAminoAcidDescriptorTest;

/**
 * TestSuite that runs all the sample tests.
 *
 * @cdk.module  test-qsarprotein
 * @cdk.depends log4j.jar
 * @cdk.depends junit.jar
 */
<<<<<<< HEAD
public class MqsarproteinTests {

    public static Test suite() {

        TestSuite suite = new TestSuite("All QSAR Tests");

        suite.addTest(QsarproteinCoverageTest.suite());
        
        // from cdk.test.qsar.protein
        suite.addTest(TaeAminoAcidDescriptorTest.suite());
        suite.addTest(new JUnit4TestAdapter(AminoAcidCountDescriptorTest.class));

        return suite;
    }

}

=======
@RunWith(value=Suite.class)
@SuiteClasses(value={
    QsarproteinCoverageTest.class,
    TaeAminoAcidDescriptorTest.class,
    AminoAcidCountDescriptorTest.class
})
public class MqsarproteinTests {}

>>>>>>> 0d36ceb9
<|MERGE_RESOLUTION|>--- conflicted
+++ resolved
@@ -1,71 +1,43 @@
-/* $Revision$ $Author$ $Date$
- *
- * Copyright (C) 2007  Egon Willighagen <egonw@users.sf.net>
- *
- * Contact: cdk-devel@lists.sourceforge.net
- *
- * This program is free software; you can redistribute it and/or
- * modify it under the terms of the GNU Lesser General Public License
- * as published by the Free Software Foundation; either version 2.1
- * of the License, or (at your option) any later version.
- *
- * This program is distributed in the hope that it will be useful,
- * but WITHOUT ANY WARRANTY; without even the implied warranty of
- * MERCHANTABILITY or FITNESS FOR A PARTICULAR PURPOSE.  See the
- * GNU Lesser General Public License for more details.
- *
- * You should have received a copy of the GNU Lesser General Public License
- * along with this program; if not, write to the Free Software
- * Foundation, Inc., 51 Franklin St, Fifth Floor, Boston, MA 02110-1301 USA.
- */
-package org.openscience.cdk.modulesuites;
-
-<<<<<<< HEAD
-import junit.framework.JUnit4TestAdapter;
-import junit.framework.Test;
-import junit.framework.TestSuite;
-
-=======
-import org.junit.runner.RunWith;
-import org.junit.runners.Suite;
-import org.junit.runners.Suite.SuiteClasses;
->>>>>>> 0d36ceb9
-import org.openscience.cdk.coverage.QsarproteinCoverageTest;
-import org.openscience.cdk.qsar.descriptors.molecular.AminoAcidCountDescriptorTest;
-import org.openscience.cdk.qsar.descriptors.protein.TaeAminoAcidDescriptorTest;
-
-/**
- * TestSuite that runs all the sample tests.
- *
- * @cdk.module  test-qsarprotein
- * @cdk.depends log4j.jar
- * @cdk.depends junit.jar
- */
-<<<<<<< HEAD
-public class MqsarproteinTests {
-
-    public static Test suite() {
-
-        TestSuite suite = new TestSuite("All QSAR Tests");
-
-        suite.addTest(QsarproteinCoverageTest.suite());
-        
-        // from cdk.test.qsar.protein
-        suite.addTest(TaeAminoAcidDescriptorTest.suite());
-        suite.addTest(new JUnit4TestAdapter(AminoAcidCountDescriptorTest.class));
-
-        return suite;
-    }
-
-}
-
-=======
-@RunWith(value=Suite.class)
-@SuiteClasses(value={
-    QsarproteinCoverageTest.class,
-    TaeAminoAcidDescriptorTest.class,
-    AminoAcidCountDescriptorTest.class
-})
-public class MqsarproteinTests {}
-
->>>>>>> 0d36ceb9
+/* $Revision$ $Author$ $Date$
+ *
+ * Copyright (C) 2007  Egon Willighagen <egonw@users.sf.net>
+ *
+ * Contact: cdk-devel@lists.sourceforge.net
+ *
+ * This program is free software; you can redistribute it and/or
+ * modify it under the terms of the GNU Lesser General Public License
+ * as published by the Free Software Foundation; either version 2.1
+ * of the License, or (at your option) any later version.
+ *
+ * This program is distributed in the hope that it will be useful,
+ * but WITHOUT ANY WARRANTY; without even the implied warranty of
+ * MERCHANTABILITY or FITNESS FOR A PARTICULAR PURPOSE.  See the
+ * GNU Lesser General Public License for more details.
+ *
+ * You should have received a copy of the GNU Lesser General Public License
+ * along with this program; if not, write to the Free Software
+ * Foundation, Inc., 51 Franklin St, Fifth Floor, Boston, MA 02110-1301 USA.
+ */
+package org.openscience.cdk.modulesuites;
+
+import org.junit.runner.RunWith;
+import org.junit.runners.Suite;
+import org.junit.runners.Suite.SuiteClasses;
+import org.openscience.cdk.coverage.QsarproteinCoverageTest;
+import org.openscience.cdk.qsar.descriptors.molecular.AminoAcidCountDescriptorTest;
+import org.openscience.cdk.qsar.descriptors.protein.TaeAminoAcidDescriptorTest;
+
+/**
+ * TestSuite that runs all the sample tests.
+ *
+ * @cdk.module  test-qsarprotein
+ * @cdk.depends log4j.jar
+ * @cdk.depends junit.jar
+ */
+@RunWith(value=Suite.class)
+@SuiteClasses(value={
+    QsarproteinCoverageTest.class,
+    TaeAminoAcidDescriptorTest.class,
+    AminoAcidCountDescriptorTest.class
+})
+public class MqsarproteinTests {}