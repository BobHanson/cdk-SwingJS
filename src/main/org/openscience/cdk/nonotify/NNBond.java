/*  $RCSfile$
 *  $Author$
 *  $Date$
 *  $Revision$
 *
 *  Copyright (C) 2006-2007  Egon Willighagen <egonw@users.sf.net>
 *
 *  Contact: cdk-devel@lists.sourceforge.net
 *
 *  This program is free software; you can redistribute it and/or
 *  modify it under the terms of the GNU Lesser General Public License
 *  as published by the Free Software Foundation; either version 2.1
 *  of the License, or (at your option) any later version.
 *
 *  This program is distributed in the hope that it will be useful,
 *  but WITHOUT ANY WARRANTY; without even the implied warranty of
 *  MERCHANTABILITY or FITNESS FOR A PARTICULAR PURPOSE.  See the
 *  GNU Lesser General Public License for more details.
 *
 *  You should have received a copy of the GNU Lesser General Public License
 *  along with this program; if not, write to the Free Software
 *  Foundation, Inc., 51 Franklin St, Fifth Floor, Boston, MA 02110-1301 USA.
 *
 */
package org.openscience.cdk.nonotify;

import org.openscience.cdk.Bond;
import org.openscience.cdk.interfaces.IAtom;
import org.openscience.cdk.interfaces.IBond;
import org.openscience.cdk.interfaces.IChemObjectListener;
import org.openscience.cdk.interfaces.IChemObjectBuilder;

/**
 * @cdk.module nonotify
 * @cdk.githash
 */
public class NNBond extends Bond {

	private static final long serialVersionUID = -6286559199533034379L;

	public NNBond() {
<<<<<<< HEAD
		this(null, null, null, IBond.Stereo.NONE);
=======
		this(null, null, null, CDKConstants.STEREO_BOND_NONE);
		this.atomCount = 0;
>>>>>>> f62ef31c
	}

	public NNBond(IAtom atom1, IAtom atom2) {
		this(atom1, atom2, IBond.Order.SINGLE, IBond.Stereo.NONE);
	}

	public NNBond(IAtom atom1, IAtom atom2, IBond.Order order) {
		this(atom1, atom2, order, IBond.Stereo.NONE);
	}

	public NNBond(IAtom atom1, IAtom atom2, IBond.Order order,
			      IBond.Stereo stereo) {
		super(atom1, atom2, order, stereo);
		setNotification(false);
	}

    public NNBond(IAtom[] atoms) {
        super(atoms);
        setNotification(false);
    }

    public NNBond(IAtom[] atoms, IBond.Order order) {
        super(atoms, order);
        setNotification(false);
    }

    public IChemObjectBuilder getBuilder() {
		return NoNotificationChemObjectBuilder.getInstance();
	}
	
	public void addListener(IChemObjectListener col) {
		// Ignore this: we do not listen anyway
	}
}
<|MERGE_RESOLUTION|>--- conflicted
+++ resolved
@@ -39,12 +39,8 @@
 	private static final long serialVersionUID = -6286559199533034379L;
 
 	public NNBond() {
-<<<<<<< HEAD
 		this(null, null, null, IBond.Stereo.NONE);
-=======
-		this(null, null, null, CDKConstants.STEREO_BOND_NONE);
 		this.atomCount = 0;
->>>>>>> f62ef31c
 	}
 
 	public NNBond(IAtom atom1, IAtom atom2) {
